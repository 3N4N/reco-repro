import os
import argparse
import torch
import torch.nn as nn
import torch.optim as optim
import torch.nn.functional as F
from torch.utils.data import Dataset, DataLoader
from torchvision.models.segmentation import fcn_resnet50, deeplabv3_resnet101
from tqdm import tqdm
import numpy as np
import sys
project_root = os.path.dirname(os.path.dirname(os.path.abspath(__file__)))
sys.path.append(project_root)
from data.cityscapes_data_loader import CityscapesLoader
from data.pascal_data_loader import PascalVOCLoader
from network.mean_ts import TeacherModel
<<<<<<< HEAD
from network.deeplabv3 import DeepLabv3p
from train_utils import adjust_learning_rate, calculate_unsupervised_loss, compute_iou, reco_loss_func
from wandb_utils import init_wandb, log_training_metrics, log_validation_metrics, watch_model, update_summary, finish
import wandb
=======
from trainers.train_utils import adjust_learning_rate, calculate_unsupervised_loss, compute_iou
import utils.img_processing as img_processing

save_stuff = False
>>>>>>> 15357f07

def parse_args():
    parser = argparse.ArgumentParser(description='Semi-supervised semantic segmentation')
    
    parser.add_argument('--dataset', type=str, default='pascal', choices=['pascal', 'cityscapes'],
                        help='Dataset to use (pascal or cityscapes)')
    parser.add_argument('--data-path', type=str, required=True,
                        help='Path to the dataset')
    parser.add_argument('--num-labeled', type=int, default=5,
                        help='Number of labeled examples')
    parser.add_argument('--model', type=str, default='fcn_resnet50', 
                        choices=['fcn_resnet50', 'deeplabv3', 'deeplabv3_original'],
                        help='Model architecture')
    
    parser.add_argument('--batch-size', type=int, default=32,
                        help='Batch size for training')
    parser.add_argument('--lr', type=float, default=2.5e-3,
                        help='Learning rate')
    parser.add_argument('--momentum', type=float, default=0.9,
                        help='Momentum for SGD optimizer')
    parser.add_argument('--weight-decay', type=float, default=5e-4,
                        help='Weight decay for SGD optimizer')
    parser.add_argument('--power', type=float, default=0.9,
                        help='Power for polynomial decay of learning rate')
    parser.add_argument('--iterations', type=int, default=40000,
                        help='Total number of training iterations')
    parser.add_argument('--max-epochs', type=int, default=500,
                        help='Maximum number of epochs')
    
    # Model arguments
    parser.add_argument('--ema-decay', type=float, default=0.99,
                        help='EMA decay rate for teacher model')
    parser.add_argument('--conf-thresh', type=float, default=0.95,
                        help='Confidence threshold for pseudo-labels')
    parser.add_argument('--unsup-weight', type=float, default=0.5,
                        help='Weight for unsupervised loss')
    
    # ReCo loss arguments
    parser.add_argument('--reco', action='store_true', default=False,
                        help='Enable ReCo loss')
    parser.add_argument('--reco-weight', type=float, default=1.0,
                        help='Weight for ReCo loss')
    parser.add_argument('--reco-temp', type=float, default=0.5,
                        help='Temperature for ReCo loss')
    parser.add_argument('--reco-num-queries', type=int, default=256,
                        help='Number of queries for ReCo')
    parser.add_argument('--reco-num-negatives', type=int, default=256,
                        help='Number of negative keys for ReCo')
    parser.add_argument('--reco-threshold', type=float, default=0.97,
                        help='Confidence threshold for hard query sampling in ReCo')
    
    # Logging and checkpointing
    parser.add_argument('--checkpoint-dir', type=str, default='checkpoints',
                        help='Directory to save checkpoints')
    parser.add_argument('--val-interval', type=int, default=2000,
                        help='Validation interval (iterations)')
    parser.add_argument('--save-interval', type=int, default=10000,
                        help='Checkpoint saving interval (iterations)')
    parser.add_argument('--seed', type=int, default=0,
                        help='Random seed')
    parser.add_argument('--gpu', type=int, default=1)
    
    return parser.parse_args()

def create_model(args):
    num_classes = 21 if args.dataset == 'pascal' else 19
    
    if args.model == 'fcn_resnet50':
        model = fcn_resnet50(pretrained=True)
        model.classifier[4] = nn.Conv2d(512, num_classes, kernel_size=(1, 1), stride=(1, 1))
    elif args.model == 'deeplabv3_original':
        model = deeplabv3_resnet101(pretrained=True)
        model.classifier[4] = nn.Conv2d(256, num_classes, kernel_size=(1, 1), stride=(1, 1))
    elif args.model == 'deeplabv3':
        from torchvision import models
        backbone = models._utils.IntermediateLayerGetter(
            models.resnet101(pretrained=True),
            {'layer4': 'out', 'layer1': 'low_level'}
        )
        model = DeepLabv3p(backbone, 2048, 256, num_classes, [12,24,36])
    
    return model

def main():
    args = parse_args()
    
    device = torch.device("cuda:{:d}".format(args.gpu) if torch.cuda.is_available() else "cpu")
    print(f"Using device: {device}")
    
    os.makedirs(args.checkpoint_dir, exist_ok=True)
    
    wandb_config = vars(args)
    init_wandb(
        project_name="reco_v1", 
        config=wandb_config,
        run_name=f"{args.dataset}_{args.model}_labeled{args.num_labeled}_semi_supervised_full"
    )
    
    if args.dataset == 'pascal':
        loader = PascalVOCLoader(
            data_path=args.data_path,
            num_labeled=args.num_labeled,
            seed=args.seed
        )
        num_classes = 21  # 20 classes + background
        
    elif args.dataset == 'cityscapes':
        loader = CityscapesLoader(
            data_path=args.data_path,
            num_labeled=args.num_labeled,
            seed=args.seed
        )
        num_classes = 19
    
    else:
        raise ValueError(f"Dataset {args.dataset} not supported")
    
    train_labeled_loader, train_unlabeled_loader, val_loader = loader.create_loaders(use_unlabeled=True)
    
    student_model = create_model(args)
    student_model = student_model.to(device)
    
    teacher_model = TeacherModel(student_model, ema_decay=args.ema_decay).to(device)
    
    watch_model(student_model)
    
    optimizer = optim.SGD(
        student_model.parameters(),
        lr=args.lr,
        momentum=args.momentum,
        weight_decay=args.weight_decay
    )
    
    criterion = nn.CrossEntropyLoss(ignore_index=-1)
    
    best_iou = 0
    total_iterations = 0
    
    pbar = tqdm(total=args.iterations)
    
    for epoch in range(args.max_epochs):
        # print(f"Epoch {epoch+1}/{args.max_epochs}")
        
        labeled_iter = iter(train_labeled_loader)
        unlabeled_iter = iter(train_unlabeled_loader)
        
        for labeled_batch in train_labeled_loader:
            try:
                unlabeled_batch = next(unlabeled_iter)
            except StopIteration:
                unlabeled_iter = iter(train_unlabeled_loader)
                unlabeled_batch = next(unlabeled_iter)
            
            labeled_img = labeled_batch[0].float().to(device)
            labeled_mask = labeled_batch[1].long().to(device)
            unlabeled_img = unlabeled_batch[0].float().to(device)

            _pseudo_labels, conf_mask, confidence = teacher_model.generate_pseudo_labels(
                unlabeled_img, confidence_threshold=args.conf_thresh
            )
            
            unlabeled_img_aug, pseudo_labels = img_processing.augment_unlabeled_batch(
                train_unlabeled_loader.dataset, unlabeled_img, _pseudo_labels,
            )

            # unlabeled_img_aug, pseudo_labels = unlabeled_img, _pseudo_labels

            current_lr = adjust_learning_rate(
                optimizer, args.lr, total_iterations, args.iterations, args.power
            )
            
            student_model.train()
            
            student_labeled_output = student_model(labeled_img)
            student_labeled_logits = student_labeled_output['out']
            
            supervised_loss = criterion(student_labeled_logits, labeled_mask)
            
<<<<<<< HEAD
            pseudo_labels, conf_mask, confidence = teacher_model.generate_pseudo_labels(
                unlabeled_img, confidence_threshold=args.conf_thresh
            )
            
            student_unlabeled_output = student_model(unlabeled_img)
            student_unlabeled_logits = student_unlabeled_output['out']
=======
            # student_unlabeled_output = student_model(unlabeled_img)['out']
            student_unlabeled_output = student_model(unlabeled_img_aug)['out']
>>>>>>> 15357f07
            
            unsupervised_loss = calculate_unsupervised_loss(
                student_unlabeled_logits, pseudo_labels, conf_mask
            )
            
            conf_ratio = conf_mask.float().mean().item()
            
            eta = conf_ratio if conf_ratio > 0 else 0.1
            total_loss = supervised_loss + args.unsup_weight * eta * unsupervised_loss
            
            reco_loss_val = None
            if args.reco and 'decoder' in student_labeled_output and 'decoder' in student_unlabeled_output:
                
                labeled_rep = student_labeled_output['decoder']
                unlabeled_rep = student_unlabeled_output['decoder']
                
                labeled_probs = F.softmax(student_labeled_logits, dim=1)
                unlabeled_probs = F.softmax(student_unlabeled_logits, dim=1)
                
                labeled_valid_mask = (labeled_mask != -1)
                
                if labeled_rep.shape[2:] != unlabeled_rep.shape[2:]:
                    if labeled_rep.shape[2] * labeled_rep.shape[3] < unlabeled_rep.shape[2] * unlabeled_rep.shape[3]:
                        unlabeled_rep = F.interpolate(unlabeled_rep, size=labeled_rep.shape[2:], mode='bilinear', align_corners=True)
                    else:
                        labeled_rep = F.interpolate(labeled_rep, size=unlabeled_rep.shape[2:], mode='bilinear', align_corners=True)
                
                combined_rep = torch.cat([labeled_rep, unlabeled_rep], dim=0)
                
                B = unlabeled_img.shape[0]  
                H, W = unlabeled_img.shape[2], unlabeled_img.shape[3] 
                if conf_mask.dim() == 1: 
                    conf_mask = conf_mask.reshape(B, H*W)  
                conf_mask = conf_mask.reshape(B, 1, H, W)  
                if pseudo_labels.dim() == 1:  
                    pseudo_labels = pseudo_labels.reshape(B, H, W)  
                elif pseudo_labels.dim() == 2 and pseudo_labels.shape[0] == B:
                    pseudo_labels = pseudo_labels.reshape(B, H, W) 
                
                if labeled_mask.dim() == 3: 
                    labeled_mask = labeled_mask.unsqueeze(1) 
                if conf_mask.dim() == 2: 
                    conf_mask = conf_mask.view(conf_mask.shape[0], 1, unlabeled_rep.shape[2], unlabeled_rep.shape[3])
                
                if labeled_mask.shape[2:] != labeled_rep.shape[2:]:
                    labeled_mask_interp = F.interpolate(labeled_mask.float(), size=labeled_rep.shape[2:], mode='nearest').long()
                    labeled_valid_mask = F.interpolate(labeled_valid_mask.unsqueeze(1).float(), size=labeled_rep.shape[2:], mode='nearest').bool()
                else:
                    labeled_mask_interp = labeled_mask
                    
                if pseudo_labels.shape[1:] != unlabeled_rep.shape[2:]:
                    pseudo_labels_interp = F.interpolate(pseudo_labels.unsqueeze(1).float(), size=unlabeled_rep.shape[2:], mode='nearest').long().squeeze(1)
                    conf_mask_interp = F.interpolate(conf_mask.float(), size=unlabeled_rep.shape[2:], mode='nearest').bool()
                else:
                    pseudo_labels_interp = pseudo_labels
                    conf_mask_interp = conf_mask
                
                combined_labels = torch.cat([labeled_mask_interp.squeeze(1), pseudo_labels_interp], dim=0)
                combined_mask = torch.cat([labeled_valid_mask.squeeze(1) if labeled_valid_mask.dim() > 3 else labeled_valid_mask, 
                                         conf_mask_interp.squeeze(1) if conf_mask_interp.dim() > 3 else conf_mask_interp], dim=0)
                
                if labeled_probs.shape[2:] != labeled_rep.shape[2:]:
                    labeled_probs = F.interpolate(labeled_probs, size=labeled_rep.shape[2:], mode='bilinear', align_corners=True)
                
                if unlabeled_probs.shape[2:] != unlabeled_rep.shape[2:]:
                    unlabeled_probs = F.interpolate(unlabeled_probs, size=unlabeled_rep.shape[2:], mode='bilinear', align_corners=True)
                
                combined_probs = torch.cat([labeled_probs, unlabeled_probs], dim=0)
                
                reco_loss = reco_loss_func(
                    rep=combined_rep,
                    label=combined_labels,
                    mask=combined_mask,
                    prob=combined_probs,
                    strong_threshold=args.reco_threshold,
                    temp=args.reco_temp,
                    num_queries=args.reco_num_queries,
                    num_negatives=args.reco_num_negatives
                )
                
                reco_loss_val = reco_loss.item()
                total_loss = total_loss + args.reco_weight * reco_loss
                
                if total_iterations % 100 == 0:
                    print(f"ReCo loss: {reco_loss_val:.4f}")
            
            optimizer.zero_grad()
            total_loss.backward()
            optimizer.step()
            
            teacher_model.update_weights(student_model)
            
            if total_iterations % 10 == 0:
                log_training_metrics(
                    loss=total_loss.item(),
                    current_lr=current_lr,
                    epoch=epoch + 1,
                    iteration=total_iterations,
                    reco_loss=reco_loss_val
                )
                
                metrics = {
                    "train/supervised_loss": supervised_loss.item(),
                    "train/unsupervised_loss": unsupervised_loss.item(),
                    "train/reco_loss_val":reco_loss_val if reco_loss_val else 0,
                    "train/confidence_ratio": conf_ratio
                }
                wandb.log(metrics, step=total_iterations)
            
            total_iterations += 1
            pbar.update(1)
            
            desc = f"Epoch: {epoch+1}/{args.max_epochs}, Iter: {total_iterations}/{args.iterations}, " \
                  f"Loss: {total_loss.item():.4f}, Sup: {supervised_loss.item():.4f}, " \
                  f"Unsup: {unsupervised_loss.item():.4f}, LR: {current_lr:.6f}, Conf: {conf_ratio:.2f}"
            
            if args.reco and reco_loss_val is not None:
                desc += f", ReCo: {reco_loss_val:.4f}"
                
            pbar.set_description(desc)
            
            if total_iterations % args.val_interval == 0:
                student_model.eval()
                val_running_loss = 0
                val_iou = 0
                num_batches = 0
                
                with torch.no_grad():
                    for idx, img_mask in enumerate(val_loader):
                        img = img_mask[0].float().to(device)
                        mask = img_mask[1].long().to(device)
                        
                        y_pred = student_model(img)['out']
                        loss = criterion(y_pred, mask)
                        
                        batch_iou = compute_iou(y_pred, mask, num_classes)
                        val_iou += batch_iou
                        val_running_loss += loss.item()
                        num_batches += 1
                    
                    val_loss = val_running_loss / num_batches
                    mean_iou = val_iou / num_batches
                
                print("-"*50)
                print(f"Epoch: {epoch+1}/{args.max_epochs}, Iteration: {total_iterations}/{args.iterations}")
                print(f"Validation Loss: {val_loss:.4f}, Mean IoU: {mean_iou:.4f}")
                print("-"*50)
                
<<<<<<< HEAD
                log_validation_metrics(val_loss, mean_iou, total_iterations)
                
                if mean_iou > best_iou:
=======
                if save_stuff and mean_iou > best_iou:
>>>>>>> 15357f07
                    best_iou = mean_iou
                    torch.save(
                        student_model.state_dict(), 
                        os.path.join(args.checkpoint_dir, "best_student_model.pth")
                    )
                    
                    update_summary(best_iou, total_iterations)
            
            if save_stuff and total_iterations % args.save_interval == 0:
                torch.save({
                    'epoch': epoch + 1,
                    'iteration': total_iterations,
                    'student_model_state_dict': student_model.state_dict(),
                    'teacher_model_state_dict': teacher_model.model.state_dict(),
                    'optimizer_state_dict': optimizer.state_dict(),
                    'loss': total_loss,
                }, os.path.join(args.checkpoint_dir, f"checkpoint_iter_{total_iterations}.pth"))
            
            if total_iterations >= args.iterations:
                break
        
        if total_iterations >= args.iterations:
            print(f"Reached {args.iterations} iterations. Stopping training.")
            break
    
    pbar.close()
    print(f"Training completed! Best validation IoU: {best_iou:.4f}")
<<<<<<< HEAD
    torch.save(
        student_model.state_dict(), 
        os.path.join(args.checkpoint_dir, "final_student_model.pth")
    )
    
    finish()
=======
    if save_stuff:
        torch.save(
            student_model.state_dict(), 
            os.path.join(args.checkpoint_dir, "final_student_model.pth")
        )

>>>>>>> 15357f07

if __name__ == '__main__':
    main()<|MERGE_RESOLUTION|>--- conflicted
+++ resolved
@@ -14,17 +14,13 @@
 from data.cityscapes_data_loader import CityscapesLoader
 from data.pascal_data_loader import PascalVOCLoader
 from network.mean_ts import TeacherModel
-<<<<<<< HEAD
 from network.deeplabv3 import DeepLabv3p
-from train_utils import adjust_learning_rate, calculate_unsupervised_loss, compute_iou, reco_loss_func
-from wandb_utils import init_wandb, log_training_metrics, log_validation_metrics, watch_model, update_summary, finish
+from trainers.train_utils import adjust_learning_rate, calculate_unsupervised_loss, compute_iou, reco_loss_func
+from trainers.wandb_utils import init_wandb, log_training_metrics, log_validation_metrics, watch_model, update_summary, finish
+import utils.img_processing as img_processing
 import wandb
-=======
-from trainers.train_utils import adjust_learning_rate, calculate_unsupervised_loss, compute_iou
-import utils.img_processing as img_processing
 
 save_stuff = False
->>>>>>> 15357f07
 
 def parse_args():
     parser = argparse.ArgumentParser(description='Semi-supervised semantic segmentation')
@@ -203,17 +199,8 @@
             
             supervised_loss = criterion(student_labeled_logits, labeled_mask)
             
-<<<<<<< HEAD
-            pseudo_labels, conf_mask, confidence = teacher_model.generate_pseudo_labels(
-                unlabeled_img, confidence_threshold=args.conf_thresh
-            )
-            
-            student_unlabeled_output = student_model(unlabeled_img)
+            student_unlabeled_output = student_model(unlabeled_img_aug)
             student_unlabeled_logits = student_unlabeled_output['out']
-=======
-            # student_unlabeled_output = student_model(unlabeled_img)['out']
-            student_unlabeled_output = student_model(unlabeled_img_aug)['out']
->>>>>>> 15357f07
             
             unsupervised_loss = calculate_unsupervised_loss(
                 student_unlabeled_logits, pseudo_labels, conf_mask
@@ -362,13 +349,9 @@
                 print(f"Validation Loss: {val_loss:.4f}, Mean IoU: {mean_iou:.4f}")
                 print("-"*50)
                 
-<<<<<<< HEAD
                 log_validation_metrics(val_loss, mean_iou, total_iterations)
                 
-                if mean_iou > best_iou:
-=======
                 if save_stuff and mean_iou > best_iou:
->>>>>>> 15357f07
                     best_iou = mean_iou
                     torch.save(
                         student_model.state_dict(), 
@@ -396,21 +379,14 @@
     
     pbar.close()
     print(f"Training completed! Best validation IoU: {best_iou:.4f}")
-<<<<<<< HEAD
-    torch.save(
-        student_model.state_dict(), 
-        os.path.join(args.checkpoint_dir, "final_student_model.pth")
-    )
-    
-    finish()
-=======
+
     if save_stuff:
         torch.save(
             student_model.state_dict(), 
             os.path.join(args.checkpoint_dir, "final_student_model.pth")
         )
-
->>>>>>> 15357f07
+    
+    finish()
 
 if __name__ == '__main__':
     main()