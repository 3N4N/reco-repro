--- conflicted
+++ resolved
@@ -12,17 +12,11 @@
 sys.path.append(project_root)
 from data.cityscapes_data_loader import CityscapesDataset, CityscapesLoader
 from data.pascal_data_loader import PascalVOCDataset, PascalVOCLoader
-<<<<<<< HEAD
 from network.deeplabv3 import DeepLabv3p
-from train_utils import adjust_learning_rate, calculate_unsupervised_loss, compute_iou, reco_loss_func
-from wandb_utils import init_wandb, log_training_metrics, log_validation_metrics, watch_model, update_summary, finish
-=======
-
-import network
-from trainers.train_utils import adjust_learning_rate, calculate_unsupervised_loss, compute_iou
+from trainers.train_utils import adjust_learning_rate, calculate_unsupervised_loss, compute_iou, reco_loss_func
+from trainers.wandb_utils import init_wandb, log_training_metrics, log_validation_metrics, watch_model, update_summary, finish
 
 save_stuff = False
->>>>>>> 15357f07
 
 def parse_args():
     parser = argparse.ArgumentParser(description='Semantic Segmentation Training Script')
@@ -51,7 +45,7 @@
                         help='Random seed for reproducibility')
     parser.add_argument('--num-labeled', type=int, default=None,
                         help='Number of labeled samples (for semi-supervised learning)')
-<<<<<<< HEAD
+    parser.add_argument('--gpu', type=int, default=1)
     
     # ReCo arguments
     parser.add_argument('--reco', type=bool, default=False, 
@@ -67,9 +61,6 @@
     parser.add_argument('--reco_threshold', type=float, default=0.97, 
                         help='Confidence threshold for hard query sampling in ReCo')
     
-=======
-    parser.add_argument('--gpu', type=int, default=1)
->>>>>>> 15357f07
     return parser.parse_args()
 
 def create_model(args):
@@ -224,13 +215,9 @@
                 print(f"Validation Loss: {val_loss:.4f}, Mean IoU: {mean_iou:.4f}")
                 print("-"*50)
                 
-<<<<<<< HEAD
                 log_validation_metrics(val_loss, mean_iou, total_iterations)
                 
-                if mean_iou > best_iou:
-=======
                 if save_stuff and mean_iou > best_iou:
->>>>>>> 15357f07
                     best_iou = mean_iou
                     checkpoint_path = os.path.join(args.checkpoint_dir, f"{args.dataset}_{args.model}_best.pth")
                     torch.save(model.state_dict(), checkpoint_path)
@@ -238,12 +225,7 @@
                     
                     update_summary(best_iou, total_iterations)
             
-<<<<<<< HEAD
-            if total_iterations % 10000 == 0:
-=======
-            # Save checkpoint periodically
             if save_stuff and total_iterations % 10000 == 0:
->>>>>>> 15357f07
                 checkpoint_path = os.path.join(args.checkpoint_dir, f"{args.dataset}_{args.model}_iter_{total_iterations}.pth")
                 torch.save({
                     'epoch': epoch + 1,
@@ -265,19 +247,12 @@
     pbar.close()
     print(f"Training completed! Best validation IoU: {best_iou:.4f}")
     
-<<<<<<< HEAD
-    final_path = os.path.join(args.checkpoint_dir, f"{args.dataset}_{args.model}_final.pth")
-    torch.save(model.state_dict(), final_path)
-    print(f"Saved final model to {final_path}")
-    
-    finish()
-=======
-    # Save final model
     if save_stuff:
         final_path = os.path.join(args.checkpoint_dir, f"{args.dataset}_{args.model}_final.pth")
         torch.save(model.state_dict(), final_path)
         print(f"Saved final model to {final_path}")
->>>>>>> 15357f07
+    
+    finish()
 
 if __name__ == "__main__":
     main()